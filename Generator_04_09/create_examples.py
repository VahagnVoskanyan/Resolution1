--- conflicted
+++ resolved
@@ -129,10 +129,7 @@
     fileName = "CAT001-0"
     #fileName = "CAT002-0"
     #fileName = "CAT003-0"
-<<<<<<< HEAD
     fileName = "CAT004-0"
-=======
->>>>>>> 05a7cab7
     axioms = parse_tptp_clauses(f'Axioms_clausified/{fileName}.ax_claused.txt')
 
     for k in range(10000):
